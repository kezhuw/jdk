--- conflicted
+++ resolved
@@ -27,12 +27,8 @@
  * @bug 8068582
  * @key gc
  * @library /testlibrary
-<<<<<<< HEAD
+ * @requires vm.gc=="null"
  * @modules java.base/jdk.internal.misc
-=======
- * @requires vm.gc=="null"
- * @modules java.base/sun.misc
->>>>>>> cecf2d83
  *          java.management
  * @run driver TestSelectDefaultGC
  */
